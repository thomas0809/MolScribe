#!/bin/bash

NUM_NODES=1
NUM_GPUS_PER_NODE=4
NODE_RANK=0

BATCH_SIZE=128
ACCUM_STEP=1

MASTER_PORT=$(shuf -n 1 -i 10000-65535)

DATESTR=$(date +"%m-%d-%H-%M")
SAVE_PATH=output/uspto/swin_base_aux_200k_char_aug
mkdir -p ${SAVE_PATH}

set -x

torchrun \
    --nproc_per_node=$NUM_GPUS_PER_NODE --nnodes=$NUM_NODES --node_rank $NODE_RANK --master_addr localhost --master_port $MASTER_PORT \
    train.py \
    --dataset chemdraw \
    --data_path data/molbank \
    --train_file pubchem/train_200k.csv \
    --aux_file uspto_mol/train_200k.csv --coords_file aux_file \
    --valid_file Img2Mol/USPTO.csv \
    --test_file Img2Mol/CLEF.csv,Img2Mol/JPO.csv,Img2Mol/UOB.csv,Img2Mol/USPTO.csv,Img2Mol/staker.csv,acs/acs-331.csv \
    --vocab_file bms/vocab_chars.json \
    --formats chartok_coords,edges \
    --dynamic_indigo --augment --mol_augment \
    --include_condensed \
    --coord_bins 64 --sep_xy \
    --input_size 384 \
    --encoder swin_base \
    --decoder transformer \
    --encoder_lr 4e-4 \
    --decoder_lr 4e-4 \
    --save_path $SAVE_PATH --save_mode last --load_ckpt last \
    --label_smoothing 0.1 \
    --epochs 50 \
    --batch_size $((BATCH_SIZE / NUM_GPUS_PER_NODE / ACCUM_STEP)) \
    --gradient_accumulation_steps $ACCUM_STEP \
    --use_checkpoint \
    --warmup 0.05 \
    --print_freq 200 \
<<<<<<< HEAD
    --do_test \
    --fp16 --backend nccl 2>&1  #  | tee $SAVE_PATH/log_${DATESTR}.txt
=======
    --do_valid \
    --resume \
    --fp16 2>&1  #  | tee $SAVE_PATH/log_${DATESTR}.txt
>>>>>>> 7f7405a7


#    --test_file Img2Mol/CLEF.csv,Img2Mol/JPO.csv,Img2Mol/UOB.csv,Img2Mol/USPTO.csv,Img2Mol/staker/staker.csv \
#    --decoder_dim 1024 --embed_dim 512 --attention_dim 512 \
#    --train_steps_per_epoch 3000 \
#    --valid_file indigo-data/valid.csv \
#    --valid_file real-acs-evaluation/test.csv \
#    --save_path output/indigo/swin_base_20_dynamic_aug \
#    --no_pretrained --scheduler cosine --warmup 0.05 \
#    --test_file pubchem/test.csv,pubchem/test_chemdraw.csv,indigo-data/test_uspto.csv,chemdraw-data/test_uspto.csv,zinc/test.csv \<|MERGE_RESOLUTION|>--- conflicted
+++ resolved
@@ -11,6 +11,7 @@
 
 DATESTR=$(date +"%m-%d-%H-%M")
 SAVE_PATH=output/uspto/swin_base_aux_200k_char_aug
+SAVE_PATH=output/zli/swin_base_aux_200k_new1_augdata1
 mkdir -p ${SAVE_PATH}
 
 set -x
@@ -42,14 +43,8 @@
     --use_checkpoint \
     --warmup 0.05 \
     --print_freq 200 \
-<<<<<<< HEAD
-    --do_test \
+    --do_valid \
     --fp16 --backend nccl 2>&1  #  | tee $SAVE_PATH/log_${DATESTR}.txt
-=======
-    --do_valid \
-    --resume \
-    --fp16 2>&1  #  | tee $SAVE_PATH/log_${DATESTR}.txt
->>>>>>> 7f7405a7
 
 
 #    --test_file Img2Mol/CLEF.csv,Img2Mol/JPO.csv,Img2Mol/UOB.csv,Img2Mol/USPTO.csv,Img2Mol/staker/staker.csv \
