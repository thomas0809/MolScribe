--- conflicted
+++ resolved
@@ -4,31 +4,27 @@
 NUM_GPUS_PER_NODE=4
 NODE_RANK=0
 
-BATCH_SIZE=128
+BATCH_SIZE=256
 ACCUM_STEP=1
 
 MASTER_PORT=$(shuf -n 1 -i 10000-65535)
 
 DATESTR=$(date +"%m-%d-%H-%M")
-SAVE_PATH=output/uspto/swin_base_aux_1m_new
+SAVE_PATH=output/uspto/swin_base_aux_1m_ep25
 mkdir -p ${SAVE_PATH}
 
 set -x
 
-torchrun \
+NCCL_P2P_DISABLE=1 torchrun \
     --nproc_per_node=$NUM_GPUS_PER_NODE --nnodes=$NUM_NODES --node_rank $NODE_RANK --master_addr localhost --master_port $MASTER_PORT \
     train.py \
     --dataset chemdraw \
     --data_path data/molbank \
-    --train_file pubchem/train_1m.csv \
+    --train_file pubchem/train_1m.csv,pubchem/train_small.csv \
     --aux_file uspto_mol/train.csv --coords_file aux_file \
     --valid_file Img2Mol/USPTO.csv \
-<<<<<<< HEAD
     --test_file Img2Mol/CLEF.csv,Img2Mol/JPO.csv,Img2Mol/UOB.csv,Img2Mol/USPTO.csv,Img2Mol/staker.csv,real-acs-evaluation/acs.csv \
-=======
-    --test_file Img2Mol/CLEF_p.csv,Img2Mol/JPO_p.csv,Img2Mol/UOB_p.csv,Img2Mol/USPTO_p.csv,Img2Mol/staker_p.csv \
->>>>>>> 565b2069
-    --vocab_file bms/vocab_uspto.json \
+    --vocab_file bms/vocab_uspto_new.json \
     --formats atomtok_coords,edges \
     --dynamic_indigo --augment --mol_augment \
     --coord_bins 64 --sep_xy \
@@ -37,28 +33,13 @@
     --decoder transformer \
     --encoder_lr 4e-4 \
     --decoder_lr 4e-4 \
-    --save_path $SAVE_PATH --save_mode all --load_ckpt last\
+    --save_path $SAVE_PATH --save_mode all --load_ckpt ep24 \
     --label_smoothing 0.1 \
-    --epochs 20 \
+    --epochs 25 \
     --batch_size $((BATCH_SIZE / NUM_GPUS_PER_NODE / ACCUM_STEP)) \
     --gradient_accumulation_steps $ACCUM_STEP \
     --use_checkpoint \
     --warmup 0.05 \
     --print_freq 200 \
-<<<<<<< HEAD
-    --seed 2022 \
-=======
->>>>>>> 565b2069
     --do_test \
-    --fp16  # 2>&1  | tee $SAVE_PATH/log_${DATESTR}.txt
-
-
-#    --decoder_dim 1024 --embed_dim 512 --attention_dim 512 \
-#    --train_steps_per_epoch 3000 \
-#    --valid_file indigo-data/valid.csv \
-#    --valid_file real-acs-evaluation/test.csv \
-#    --save_path output/indigo/swin_base_20_dynamic_aug \
-#    --no_pretrained --scheduler cosine --warmup 0.05 \
-#    --load_path output/pubchem/swin_base_10 --resume \
-#--test_file Img2Mol/CLEF.csv,Img2Mol/JPO.csv,Img2Mol/UOB.csv,Img2Mol/USPTO.csv,Img2Mol/staker.csv,real-acs-evaluation/acs.csv \
-#--test_file Img2Mol/CLEF_p.csv,Img2Mol/JPO_p.csv,Img2Mol/UOB_p.csv,Img2Mol/USPTO_p.csv,Img2Mol/staker_p.csv \+    --fp16 --backend nccl 2>&1  | tee $SAVE_PATH/log_${DATESTR}.txt