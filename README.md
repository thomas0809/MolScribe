# Robust Molecular Image Recognition
This is the codebase for robust molecular image recognition (under review).

<<<<<<< HEAD
## Requirements
Install the required packages
```
pip install -r requirements.txt
```
=======
## Documents

### BMS

[Experiment results](https://docs.google.com/spreadsheets/d/1mBak3YB7iAUzhaTbrqkybi2RzqYKS07TRsSD0PA_ozE/edit#gid=0)
>>>>>>> 15fd3606

Please use the modified Indigo toolkit is included in ``indigo/``.

## Data
<<<<<<< HEAD
Training data are collected from [PubChem](https://ftp.ncbi.nlm.nih.gov/pubchem/Compound/) and 
[USPTO](https://bulkdata.uspto.gov/).

Test datasets:
- CLEF, UOB, and USPTO are downloaded from https://github.com/Kohulan/OCSR_Revie.
- Staker is downloaded from https://drive.google.com/drive/folders/16OjPwQ7bQ486VhdX4DWpfYzRsTGgJkSu 
- Perturbed datasets are downloaded from https://github.com/bayer-science-for-a-better-life/Img2Mol/

## Model
Our trained models will be released after the anonymous period.

## Train
Train a SMILES generation model on PubChem data
```
bash scripts/synthetic/train_pubchem.sh
```

Train a graph generation model on PubChem data
```
bash scripts/synthetic/train_pubchem_joint.sh
```

Train a graph generation model on PubChem + USPTO
```
bash scripts/train_uspto_joint.sh
=======
```
export DATA=/Mounts/rbg-storage1/users/yujieq/bms/data/molbank
mkdir data
ln -s $DATA data/molbank
```

## Example script
```
CUDA_VISIBLE_DEVICES=0,1,2,3 bash scripts/train_uspto_1msmall.sh
>>>>>>> 15fd3606
```<|MERGE_RESOLUTION|>--- conflicted
+++ resolved
@@ -1,24 +1,14 @@
 # Robust Molecular Image Recognition
 This is the codebase for robust molecular image recognition (under review).
 
-<<<<<<< HEAD
 ## Requirements
 Install the required packages
 ```
 pip install -r requirements.txt
 ```
-=======
-## Documents
-
-### BMS
-
-[Experiment results](https://docs.google.com/spreadsheets/d/1mBak3YB7iAUzhaTbrqkybi2RzqYKS07TRsSD0PA_ozE/edit#gid=0)
->>>>>>> 15fd3606
-
 Please use the modified Indigo toolkit is included in ``indigo/``.
 
 ## Data
-<<<<<<< HEAD
 Training data are collected from [PubChem](https://ftp.ncbi.nlm.nih.gov/pubchem/Compound/) and 
 [USPTO](https://bulkdata.uspto.gov/).
 
@@ -44,15 +34,4 @@
 Train a graph generation model on PubChem + USPTO
 ```
 bash scripts/train_uspto_joint.sh
-=======
-```
-export DATA=/Mounts/rbg-storage1/users/yujieq/bms/data/molbank
-mkdir data
-ln -s $DATA data/molbank
-```
-
-## Example script
-```
-CUDA_VISIBLE_DEVICES=0,1,2,3 bash scripts/train_uspto_1msmall.sh
->>>>>>> 15fd3606
 ```