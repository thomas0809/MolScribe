from typing import List


RGROUP_SYMBOLS = ['R', 'R1', 'R2', 'R3', 'R4', 'R5', 'R6', 'R7', 'R8', 'R9', 'R10', 'R11', 'R12',
<<<<<<< HEAD
                  'Ra', 'Rb', 'Rc', 'Rd', 'X', 'Y', 'Z', 'A', 'Ar']
=======
                  'Ra', 'Rb', 'Rc', 'Rd', 'X', 'Y', 'Z', 'Q', 'A', 'Ar']
>>>>>>> 565b2069

# PLACEHOLDER_ATOMS = ["Xe", "Rn", "Nd", "Yb", "At", "Fm", "Er"]
PLACEHOLDER_ATOMS = ["Lv", "Lu", "Nd", "Yb", "At", "Fm", "Er"]


'''
Define common substitutions for chemical shorthand
Note: does not include R groups or halogens as X
'''
class Substitution(object):

    def __init__(self, abbrvs, smarts, smiles, probability):
        assert type(abbrvs) is list
        self.abbrvs = abbrvs
        self.smarts = smarts
        self.smiles = smiles
        self.probability = probability


SUBSTITUTIONS: List[Substitution] = [
    Substitution(['NO2', 'O2N'], '[N+](=O)[O-]', "[N+](=O)[O-]", 0.5),
    Substitution(['CHO', 'OHC'], '[CH1](=O)', "[CH1](=O)", 0.5),
    Substitution(['CO2Et', 'COOEt'], 'C(=O)[OH0;D2][CH2;D2][CH3]', "[C](=O)OCC", 0.5),

    Substitution(['OAc'], '[OH0;X2]C(=O)[CH3]', "[O]C(=O)C", 0.8),
    Substitution(['NHAc'], '[NH1;D2]C(=O)[CH3]', "[NH]C(=O)C", 0.8),
    Substitution(['Ac'], 'C(=O)[CH3]', "[C](=O)C", 0.1),

    Substitution(['OBz'], '[OH0;D2]C(=O)[cH0]1[cH][cH][cH][cH][cH]1', "[O]C(=O)c1ccccc1", 0.7),  # Benzoyl
    Substitution(['Bz'], 'C(=O)[cH0]1[cH][cH][cH][cH][cH]1', "[C](=O)c1ccccc1", 0.2),  # Benzoyl

    Substitution(['OBn'], '[OH0;D2][CH2;D2][cH0]1[cH][cH][cH][cH][cH]1', "[O]Cc1ccccc1", 0.7),  # Benzyl
    Substitution(['Bn'], '[CH2;D2][cH0]1[cH][cH][cH][cH][cH]1', "[CH2]c1ccccc1", 0.2),  # Benzyl

    Substitution(['NHBoc'], '[NH1;D2]C(=O)OC([CH3])([CH3])[CH3]', "[NH1]C(=O)OC(C)(C)C", 0.9),
    Substitution(['NBoc'], '[NH0;D3]C(=O)OC([CH3])([CH3])[CH3]', "[NH1]C(=O)OC(C)(C)C", 0.9),
    Substitution(['Boc'], 'C(=O)OC([CH3])([CH3])[CH3]', "[C](=O)OC(C)(C)C", 0.2),

    Substitution(['Cbm'], 'C(=O)[NH2;D1]', "[C](=O)N", 0.2),
    Substitution(['Cbz'], 'C(=O)OC[cH]1[cH][cH][cH1][cH][cH]1', "[C](=O)OCc1ccccc1", 0.4),
    Substitution(['Cy'], '[CH1;X3]1[CH2][CH2][CH2][CH2][CH2]1', "[CH1]1CCCCC1", 0.3),
    Substitution(['Fmoc'], 'C(=O)O[CH2][CH1]1c([cH1][cH1][cH1][cH1]2)c2c3c1[cH1][cH1][cH1][cH1]3',
                           "[C](=O)OCC1c(cccc2)c2c3c1cccc3", 0.6),
    Substitution(['Mes'], '[cH0]1c([CH3])cc([CH3])cc([CH3])1', "[c]1c(C)cc(C)cc(C)1", 0.5),
    Substitution(['OMs'], '[OH0;D2]S(=O)(=O)[CH3]', "[O]S(=O)(=O)C", 0.8),
    Substitution(['Ms'], 'S(=O)(=O)[CH3]', "[S](=O)(=O)C", 0.2),
    Substitution(['Ph'], '[cH0]1[cH][cH][cH1][cH][cH]1', "[c]1ccccc1", 0.7),
    Substitution(['Py'], '[cH0]1[n;+0][cH1][cH1][cH1][cH1]1', "[c]1ncccc1", 0.1),
    Substitution(['Suc'], 'C(=O)[CH2][CH2]C(=O)[OH]', "[C](=O)CCC(=O)O", 0.2),
    Substitution(['TBS'], '[Si]([CH3])([CH3])C([CH3])([CH3])[CH3]', "[Si](C)(C)C(C)(C)C", 0.5),
    Substitution(['TBZ'], 'C(=S)[cH]1[cH][cH][cH1][cH][cH]1', "[C](=S)c1ccccc1", 0.2),
    Substitution(['OTf'], '[OH0;D2]S(=O)(=O)C(F)(F)F', "[O]S(=O)(=O)C(F)(F)F", 0.8),
    Substitution(['Tf'], 'S(=O)(=O)C(F)(F)F', "[S](=O)(=O)C(F)(F)F", 0.2),
    Substitution(['TFA'], 'C(=O)C(F)(F)F', "[C](=O)C(F)(F)F", 0.3),
    Substitution(['TMS'], '[Si]([CH3])([CH3])[CH3]', "[Si](C)(C)C", 0.5),
    Substitution(['Ts'], 'S(=O)(=O)c1[cH1][cH1][cH0]([CH3])[cH1][cH1]1', "[S](=O)(=O)c1ccc(C)cc1", 0.6),  # Tos

    # Alkyl chains
    Substitution(['OMe', 'MeO'], '[OH0;D2][CH3;D1]', "[O]C", 0.3),
    Substitution(['SMe', 'MeS'], '[SH0;D2][CH3;D1]', "[S]C", 0.3),
    Substitution(['NMe', 'MeN'], '[N;X3][CH3;D1]', "[NH]C", 0.3),
    Substitution(['Me'], '[CH3;D1]', "[CH3]", 0.1),
    Substitution(['OEt', 'EtO'], '[OH0;D2][CH2;D2][CH3]', "[O]CC", 0.5),
    Substitution(['Et', 'C2H5'], '[CH2;D2][CH3]', "[CH2]C", 0.3),
    Substitution(['Pr', 'nPr'], '[CH2;D2][CH2;D2][CH3]', "[CH2]CC", 0.3),
    Substitution(['Bu', 'nBu'], '[CH2;D2][CH2;D2][CH2;D2][CH3]', "[CH2]CCC", 0.3),

    # Branched
    Substitution(['iPr'], '[CH1;D3]([CH3])[CH3]', "[CH1](C)C", 0.2),
    Substitution(['iBu'], '[CH2;D2][CH1;D3]([CH3])[CH3]', "[CH2]C(C)C", 0.2),
    Substitution(['OiBu'], '[OH0;D2][CH2;D2][CH1;D3]([CH3])[CH3]', "[O]CC(C)C", 0.2),
    Substitution(['OtBu'], '[OH0;D2][CH0]([CH3])([CH3])[CH3]', "[O]C(C)(C)C", 0.7),
    Substitution(['tBu'], '[CH0]([CH3])([CH3])[CH3]', "[C](C)(C)C", 0.3),

    # Other shorthands (MIGHT NOT WANT ALL OF THESE)
    Substitution(['CF3', 'F3C'], '[CH0;D4](F)(F)F', "[C](F)(F)F", 0.5),
    Substitution(['NCF3', 'F3CN'], '[N;X3][CH0;D4](F)(F)F', "[NH]C(F)(F)F", 0.5),
    Substitution(['OCF3', 'F3CO'], '[OH0;X2][CH0;D4](F)(F)F', "[O]C(F)(F)F", 0.5),
    Substitution(['CCl3'], '[CH0;D4](Cl)(Cl)Cl', "[C](Cl)(Cl)Cl", 0.5),
    Substitution(['CO2H', 'HO2C', 'COOH'], 'C(=O)[OH]', "[C](=O)O", 0.5),  # COOH
    Substitution(['CN', 'NC'], 'C#[ND1]', "[C]#N", 0.5),
<<<<<<< HEAD
    Substitution(['OCH3', 'H3CO'], '[OH0;D2][CH3]', "[O]C", 0.2),
=======
    Substitution(['OCH3', 'H3CO'], '[OH0;D2][CH3]', "[O]C", 0.4),
>>>>>>> 565b2069
    Substitution(['SO3H'], 'S(=O)(=O)[OH]', "[S](=O)(=O)O", 0.4),
]


ABBREVIATIONS = {abbrv: sub for sub in SUBSTITUTIONS for abbrv in sub.abbrvs}<|MERGE_RESOLUTION|>--- conflicted
+++ resolved
@@ -2,13 +2,8 @@
 
 
 RGROUP_SYMBOLS = ['R', 'R1', 'R2', 'R3', 'R4', 'R5', 'R6', 'R7', 'R8', 'R9', 'R10', 'R11', 'R12',
-<<<<<<< HEAD
-                  'Ra', 'Rb', 'Rc', 'Rd', 'X', 'Y', 'Z', 'A', 'Ar']
-=======
                   'Ra', 'Rb', 'Rc', 'Rd', 'X', 'Y', 'Z', 'Q', 'A', 'Ar']
->>>>>>> 565b2069
 
-# PLACEHOLDER_ATOMS = ["Xe", "Rn", "Nd", "Yb", "At", "Fm", "Er"]
 PLACEHOLDER_ATOMS = ["Lv", "Lu", "Nd", "Yb", "At", "Fm", "Er"]
 
 
@@ -88,11 +83,7 @@
     Substitution(['CCl3'], '[CH0;D4](Cl)(Cl)Cl', "[C](Cl)(Cl)Cl", 0.5),
     Substitution(['CO2H', 'HO2C', 'COOH'], 'C(=O)[OH]', "[C](=O)O", 0.5),  # COOH
     Substitution(['CN', 'NC'], 'C#[ND1]', "[C]#N", 0.5),
-<<<<<<< HEAD
-    Substitution(['OCH3', 'H3CO'], '[OH0;D2][CH3]', "[O]C", 0.2),
-=======
     Substitution(['OCH3', 'H3CO'], '[OH0;D2][CH3]', "[O]C", 0.4),
->>>>>>> 565b2069
     Substitution(['SO3H'], 'S(=O)(=O)[OH]', "[S](=O)(=O)O", 0.4),
 ]
 
