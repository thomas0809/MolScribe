--- conflicted
+++ resolved
@@ -17,11 +17,7 @@
 
 from bms.augment import ExpandSafeRotate, CropWhite, ResizePad
 from bms.utils import PAD_ID, FORMAT_INFO, print_rank_0
-<<<<<<< HEAD
 from bms.chemistry import get_substitutions, get_num_atoms, RGROUP_SYMBOLS
-=======
-from bms.chemistry import get_substitutions, RGROUP_SYMBOLS
->>>>>>> 407c8b79
 
 from SmilesPE.pretokenizer import atomwise_tokenizer
 from typing import Dict, List
@@ -223,8 +219,9 @@
     indigo.setOption('render-background-color', '1,1,1')
     indigo.setOption('render-stereo-style', 'none')
     indigo.setOption('render-superatom-mode', 'collapse')
-    indigo.setOption('render-relative-thickness', random.uniform(1, 2))
-    indigo.setOption('render-bond-line-width', random.uniform(1, 3))
+    thickness = random.uniform(1, 1.5)   # limit the sum of the following two parameters to be smaller than 4
+    indigo.setOption('render-relative-thickness', thickness)
+    indigo.setOption('render-bond-line-width', random.uniform(1, 4 - thickness))
     indigo.setOption('render-label-mode', random.choice(['hetero', 'terminal-hetero']))
     indigo.setOption('render-implicit-hydrogens-visible', random.choice([True, False]))
     if debug:
@@ -241,6 +238,7 @@
             mol, smiles = add_explicit_hydrogen(indigo, mol, smiles)
             mol, smiles = add_rgroup(indigo, mol, smiles)
             # mol = add_functional_group(indigo, mol, debug)
+            # TODO: this reload is problematic with [R]
             mol = indigo.loadMolecule(smiles)  # reload, important!
 
         buf = renderer.renderToBuffer(mol)
@@ -255,38 +253,6 @@
         graph = {}
         success = False
     return img, smiles, graph, success
-
-
-def pair_label_with_coords(label: List[int], label_length: int, smiles: str, graph: Dict
-                           ) -> torch.Tensor:
-    def _is_atom(_token: str):
-        return _token.isalpha() or _token.startswith("[")
-
-    tokens = ["<sos>"]
-    tokens += atomwise_tokenizer(smiles)
-    tokens.append("<eos>")
-    tokens = tokens[:label_length]              # in case len(tokens) > max_len
-
-    coords = iter(graph["coords"])              # List[float, float]
-    label_with_coords = []
-    for l, t in zip(label, tokens):
-        label_with_coord = [float(l)]
-        if _is_atom(t):
-            try:
-                label_with_coord.append(float(True))
-                label_with_coord.extend(next(coords))
-            except StopIteration:
-                print_rank_0(f"coords has shape {len(graph['coords'])}, "
-                             f"which is shorter than tokens len ({len(tokens)})")
-                print_rank_0(f"SMILES: {smiles}")
-                print_rank_0(f"tokens: {tokens}")
-                exit(0)
-        else:
-            label_with_coord.extend([float(False), 0.0, 0.0])
-        label_with_coords.append(label_with_coord)
-    label_with_coords = torch.tensor(label_with_coords, dtype=torch.float)
-
-    return label_with_coords
 
 
 class TrainDataset(Dataset):
@@ -376,7 +342,7 @@
                     label = torch.LongTensor(self.tokenizer['nodes'].nodes_to_sequence(graph)[:max_len])
                     label_length = torch.LongTensor([len(label)])
                     ref['nodes'] = (label, label_length)
-                if 'edges' in self.formats:
+                if 'edges' in self.formats and 'atomtok_coords' not in self.formats:
                     ref['edges'] = torch.tensor(graph['edges'])
                 if 'graph' in self.formats or self.args.patch:
                     graph_ref = {
@@ -387,12 +353,21 @@
                     ref['graph'] = graph_ref
                 if 'grid' in self.formats:
                     ref['grid'] = torch.tensor(self.tokenizer['grid'].nodes_to_grid(graph))
-                if "atomtok_with_coords" in self.formats:
-                    max_len = FORMAT_INFO['atomtok']['max_len']
-                    label = self.tokenizer['atomtok'].text_to_sequence(smiles, tokenized=False)[:max_len]
-                    label_length = len(label)
-                    label_with_coords = pair_label_with_coords(label, label_length, smiles, graph)
-                    ref["atomtok_with_coords"] = (label_with_coords, torch.LongTensor([len(label)]))
+                if 'atomtok_coords' in self.formats:
+                    max_len = FORMAT_INFO['atomtok_coords']['max_len']
+                    label, indices = self.tokenizer['atomtok_coords'].smiles_coords_to_sequence(smiles, graph['coords'])
+                    # edges = torch.ones((len(label), len(label)), dtype=torch.long) * (-100)
+                    # for i in range(graph['num_atoms']):
+                    #     for j in range(graph['num_atoms']):
+                    #         edges[indices[i]][indices[j]] = graph['edges'][i][j]
+                    # edges = edges[:len(label), :len(label)]
+                    label = torch.LongTensor(label[:max_len])
+                    label_length = torch.LongTensor([len(label)])
+                    edges = torch.tensor(graph['edges'])
+                    ref['atomtok_coords'] = (label, label_length)
+                    indices = [i for i in indices if i < max_len]
+                    ref['atom_indices'] = (torch.LongTensor(indices), torch.LongTensor([len(indices)]))
+                    ref['edges'] = edges[:len(indices), :len(indices)]
             else:
                 for format_ in self.formats:
                     label = self.labels[format_][idx]
@@ -434,7 +409,7 @@
     imgs = []
     batch = [ex for ex in batch if ex[1] is not None]
     formats = list(batch[0][2].keys())
-    seq_formats = [k for k in formats if k in ['atomtok', 'inchi', 'nodes']]
+    seq_formats = [k for k in formats if k in ['atomtok', 'inchi', 'nodes', 'atomtok_coords', 'atom_indices']]
     refs = {key: [[], []] for key in seq_formats}
     for ex in batch:
         ids.append(ex[0])
